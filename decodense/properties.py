#!/usr/bin/env python
# -*- coding: utf-8 -*

"""
properties module
"""

__author__ = 'Janus Juul Eriksen, Technical University of Denmark, DK'
__maintainer__ = 'Janus Juul Eriksen'
__email__ = 'janus@kemi.dtu.dk'
__status__ = 'Development'

import copy
import warnings
import numpy as np
<<<<<<< HEAD
import pyscf.lib
=======
>>>>>>> 1b1bfe10
from itertools import starmap
from pyscf import gto, scf, dft, df, lo, lib, solvent
from pyscf import tools as pyscf_tools
from pyscf.dft import numint
from pyscf.pbc import df as pbc_df
from pyscf.pbc import gto as pbc_gto  
from pyscf.pbc import scf as pbc_scf 
from pyscf.pbc.dft import numint as pbc_numint
from typing import List, Tuple, Dict, Union, Any

from .pbctools import ewald_e_nuc, get_nuc_atomic_df, get_nuc_atomic_fftdf, get_pp_atomic_df, get_pp_atomic_fftdf
from .tools import dim, make_rdm1, orbsym, contract
from .decomp import CompKeys

# block size in _mm_pot()
BLKSIZE = 200

# shortened key arrays to skip (or only compute) some prop (el, struct)
# assumes that struct comes after el in COMP_KEYS
struct_idx = COMP_KEYS.index('struct')
el_idx = COMP_KEYS.index('el')
COMP_KEYS_nostruct = COMP_KEYS[:struct_idx] + COMP_KEYS[struct_idx+1:]
COMP_KEYS_noel = COMP_KEYS[:el_idx] 
COMP_KEYS_elstruct = COMP_KEYS[el_idx:struct_idx+1]

def prop_tot(mol: Union[gto.Mole, pbc_gto.Cell], mf: Union[scf.hf.SCF, dft.rks.KohnShamDFT, \
             pbc_scf.hf.RHF, pbc_dft.rks.RKS], \
             mo_coeff: Tuple[np.ndarray, np.ndarray], mo_occ: Tuple[np.ndarray, np.ndarray], \
             rdm1_eff: np.ndarray, pop_method: str, prop_type: str, part: str, ndo: bool, \
             gauge_origin: np.ndarray, **kwargs: Any) -> Dict[str, Union[np.ndarray, List[np.ndarray]]]:
        """
        this function returns atom-decomposed mean-field properties
        """
        # declare nested kernel functions in global scope
        global prop_atom
        global prop_eda
        global prop_orb

        # dft logical
        dft_calc = isinstance(mf, dft.rks.KohnShamDFT)

        # ao dipole integrals with specified gauge origin
        if prop_type == 'dipole':
            with mol.with_common_origin(gauge_origin):
                ao_dip = mol.intor_symmetric('int1e_r', comp=3)
        else:
            ao_dip = None

        # compute total 1-RDMs (AO basis)
        if rdm1_eff is None:
            rdm1_eff = np.array([make_rdm1(mo_coeff[0], mo_occ[0]), make_rdm1(mo_coeff[1], mo_occ[1])])
        if rdm1_eff.ndim == 2:
            rdm1_eff = np.array([rdm1_eff, rdm1_eff]) * .5
        rdm1_tot = np.array([make_rdm1(mo_coeff[0], mo_occ[0]), make_rdm1(mo_coeff[1], mo_occ[1])])

        # mol object projected into minao basis
        if pop_method == 'iao':
            pmol = lo.iao.reference_mol(mol)
        else:
            pmol = mol

        # effective atomic charges
        if 'weights' in kwargs:
            weights = kwargs['weights']
            charge_atom = -np.sum(weights[0] + weights[1], axis=0)
            if not ndo:
                charge_atom += pmol.atom_charges()
        else:
            charge_atom = 0.

        # possible mm region
        mm_mol = getattr(mf, 'mm_mol', None)

        # possible cosmo/pcm solvent model
        if getattr(mf, 'with_solvent', None):
            e_solvent = _solvent(mol, np.sum(rdm1_eff, axis=0), mf.with_solvent)
        else:
            e_solvent = None

        # nuclear repulsion property
        if prop_type == 'energy':
            if isinstance(mol, pbc_gto.Cell):
                prop_nuc_rep = ewald_e_nuc(mol)
            else:
                prop_nuc_rep = _e_nuc(pmol, mm_mol)
        elif prop_type == 'dipole':
            prop_nuc_rep = _dip_nuc(pmol, charge_atom, gauge_origin)

        # core hamiltonian
        kin, nuc, sub_nuc, mm_pot = _h_core(mol, mm_mol, mf)
        # fock potential
        if dft_calc:
            if hasattr(mf, 'vj'):
                vj = mf.vj
                vk = None
            else:
                warnings.warn('Computing Coulomb integrals for a supercell. Check if ao integrals from kmf object can be reused instead. ')
                vj, vk = mf.get_jk(mol=mol, dm=rdm1_eff, with_k=False)
        else:
            vj, vk = mf.get_jk(mol=mol, dm=rdm1_eff)

        # calculate xc energy density
        if dft_calc:
            # ndo assertion
            if ndo:
                raise NotImplementedError('NDOs for KS-DFT is not implemented')
            # xc-type and ao_deriv
            xc_type, ao_deriv = _xc_ao_deriv(mf.xc)
            # update exchange operator wrt range-separated parameter and exact exchange components
            vk = _vk_dft(mol, mf, mf.xc, rdm1_eff, vk, vj)
            # ao function values on given grid
            ao_value = _ao_val(mol, mf.grids.coords, ao_deriv)
            # grid weights
            grid_weights = mf.grids.weights
            # compute all intermediates
            c0_tot, c1_tot, rho_tot = _make_rho(ao_value, rdm1_eff, xc_type)
            # evaluate xc energy density
            eps_xc = dft.libxc.eval_xc(mf.xc, rho_tot, spin=0 if isinstance(rho_tot, np.ndarray) else -1)[0]
            # nlc (vv10)
            if not isinstance(mol, pbc_gto.Cell):
                if mf.nlc.upper() == 'VV10':
                    nlc_pars = dft.libxc.nlc_coeff(mf.xc)
                    ao_value_nlc = _ao_val(mol, mf.nlcgrids.coords, 1)
                    grid_weights_nlc = mf.nlcgrids.weights
                    c0_vv10, c1_vv10, rho_vv10 = _make_rho(ao_value_nlc, np.sum(rdm1_eff, axis=0), 'GGA')
                    eps_xc_nlc = numint._vv10nlc(rho_vv10, mf.nlcgrids.coords, rho_vv10, \
                                                 grid_weights_nlc, mf.nlcgrids.coords, nlc_pars)[0]
                else:
                    eps_xc_nlc = None
            else:
                eps_xc_nlc = None
        else:
            xc_type = ''
            grid_weights = grid_weights_nlc = None
            ao_value = ao_value_nlc = None
            eps_xc = eps_xc_nlc = None
            c0_tot = c1_tot = None
            c0_vv10 = c1_vv10 = None

        # molecular dimensions
        alpha, beta = dim(mo_occ)

        # atomic labels
        if part == 'eda':
            ao_labels = mol.ao_labels(fmt=None)

        def prop_atom(atom_idx: int) -> Dict[str, Any]:
                """
                this function returns atom-wise energy/dipole contributions
                """
                # init results
                res = {}
                # atom-specific rdm1
                rdm1_atom = np.zeros_like(rdm1_tot)
                # loop over spins
                if prop_type == 'energy':
                    res[CompKeys.coul] = 0.
                    res[CompKeys.exch] = 0.
                for i, spin_mo in enumerate((alpha, beta)):
                    # loop over spin-orbitals
                    for m, j in enumerate(spin_mo):
                        # get orbital(s)
                        orb = mo_coeff[i][:, j].reshape(mo_coeff[i].shape[0], -1)
                        # orbital-specific rdm1
                        rdm1_orb = make_rdm1(orb, mo_occ[i][j])
                        # weighted contribution to rdm1_atom
                        rdm1_atom[i] += rdm1_orb * weights[i][m][atom_idx] / np.sum(weights[i][m])
                    # coulumb & exchange energy associated with given atom
                    if prop_type == 'energy':
<<<<<<< HEAD
                        if not hasattr(mf, 'vj'):
                            res['coul'] += _trace(np.sum(vj, axis=0), rdm1_atom[i], scaling = .5)
                            res['exch'] -= _trace(vk[i], rdm1_atom[i], scaling = .5)
                # common energy contributions associated with given atom
                if prop_type == 'energy':
                    res['kin'] += _trace(kin, np.sum(rdm1_atom, axis=0))
                    if hasattr(mf, 'vj') and isinstance(mol, pbc_gto.Cell):
                        res['coul'] += _trace(vj, np.sum(rdm1_atom, axis=0), scaling = .5)
                        res['exch'] -= _trace(vk, np.sum(rdm1_atom, axis=0), scaling = .25)
                    if isinstance(mol, pbc_gto.Cell) and mol.pseudo:
                        if hasattr(mf, 'vpp'):
                            # total E_ne from kmesh calculation
                            res['nuc_att_loc'] += _trace(nuc, np.sum(rdm1_atom, axis=0), scaling = 1.)
                        else:
                            sub_nuc_tot, sub_nuc_vloc, sub_nuc_vnl = sub_nuc
                            res['nuc_att_glob'] += _trace(sub_nuc_tot[atom_idx], np.sum(rdm1_tot, axis=0), scaling = .5)
                            res['nuc_att_loc'] += _trace(nuc, np.sum(rdm1_atom, axis=0), scaling = .5)
                            # term from the local part of the pp
                            res['nuc_att_vloc_glob'] += _trace(sub_nuc_vloc[atom_idx], np.sum(rdm1_tot, axis=0), scaling = .5)
                            res['nuc_att_vloc_loc'] += _trace(np.sum(sub_nuc_vloc, axis=0), np.sum(rdm1_atom, axis=0), scaling = .5)
                            # term from the nonlocal part of the pp
                            res['nuc_att_vnlc_glob'] += _trace(sub_nuc_vnl[atom_idx], np.sum(rdm1_tot, axis=0), scaling = .5)
                            res['nuc_att_vnlc_loc'] += _trace(np.sum(sub_nuc_vnl, axis=0), np.sum(rdm1_atom, axis=0), scaling = .5)
                    else:
                        if hasattr(mf, 'vpp'):
                            # total E_ne from kmesh calculation
                            res['nuc_att_loc'] += _trace(nuc, np.sum(rdm1_atom, axis=0), scaling = 1.)
                        else:
                            res['nuc_att_glob'] += _trace(sub_nuc[atom_idx], np.sum(rdm1_tot, axis=0), scaling = .5)
                            res['nuc_att_loc'] += _trace(nuc, np.sum(rdm1_atom, axis=0), scaling = .5)
=======
                        res[CompKeys.coul] += _trace(np.sum(vj, axis=0), rdm1_atom[i], scaling = .5)
                        res[CompKeys.exch] -= _trace(vk[i], rdm1_atom[i], scaling = .5)
                # common energy contributions associated with given atom
                if prop_type == 'energy':
                    res[CompKeys.kin] = _trace(kin, np.sum(rdm1_atom, axis=0))
                    res[CompKeys.nuc_att_glob] = _trace(sub_nuc[atom_idx], np.sum(rdm1_tot, axis=0), scaling = .5)
                    res[CompKeys.nuc_att_loc] = _trace(nuc, np.sum(rdm1_atom, axis=0), scaling = .5)
>>>>>>> 1b1bfe10
                    if mm_pot is not None:
                        res[CompKeys.solvent] = _trace(mm_pot, np.sum(rdm1_atom, axis=0))
                    if e_solvent is not None:
                        res[CompKeys.solvent] = e_solvent[atom_idx]
                    # additional xc energy contribution
                    if dft_calc:
                        # atom-specific rho
                        _, _, rho_atom = _make_rho(ao_value, np.sum(rdm1_atom, axis=0), xc_type)
                        # energy from individual atoms
                        res[CompKeys.xc] = _e_xc(eps_xc, grid_weights, rho_atom)
                        # nlc (vv10)
                        if eps_xc_nlc is not None:
                            _, _, rho_atom_vv10 = _make_rho(ao_value_nlc, np.sum(rdm1_atom, axis=0), 'GGA')
                            res[CompKeys.xc] += _e_xc(eps_xc_nlc, grid_weights_nlc, rho_atom_vv10)
                elif prop_type == 'dipole':
                    res[CompKeys.el] = -_trace(ao_dip, np.sum(rdm1_atom, axis=0))
                # sum up electronic contributions
                if prop_type == 'energy':
<<<<<<< HEAD
                    for comp_key in COMP_KEYS_noel:
                        res['el'] += res[comp_key]
=======
                    res[CompKeys.el] = sum(res.values())
>>>>>>> 1b1bfe10
                return res

        def prop_eda(atom_idx: int) -> Dict[str, Any]:
                """
                this function returns EDA energy/dipole contributions
                """
                # init results
<<<<<<< HEAD
                if prop_type == 'energy':
                    res = {comp_key: 0. for comp_key in COMP_KEYS_nostruct}
                else:
                    res = {'el': np.zeros(3, dtype=np.float64)}
=======
                res = {}
>>>>>>> 1b1bfe10
                # get AOs on atom k
                select = np.where([atom[0] == atom_idx for atom in ao_labels])[0]
                # common energy contributions associated with given atom
                if prop_type == 'energy':
                    res[CompKeys.coul] = 0.
                    res[CompKeys.exch] = 0.
                    # loop over spins
                    for i, _ in enumerate((alpha, beta)):
<<<<<<< HEAD
                        if not hasattr(mf, 'vj'):
                            res['coul'] += _trace(np.sum(vj, axis=0)[select], rdm1_tot[i][select], scaling = .5)
                            res['exch'] -= _trace(vk[i][select], rdm1_tot[i][select], scaling = .5)
                    if hasattr(mf, 'vj') and isinstance(mol, pbc_gto.Cell):
                        res['coul'] += _trace(vj[select], np.sum(rdm1_tot, axis=0)[select], scaling = .5)
                        res['exch'] -= _trace(vk[select], np.sum(rdm1_tot, axis=0)[select], scaling = .25)
                    res['kin'] += _trace(kin[select], np.sum(rdm1_tot, axis=0)[select])
                    #
                    if isinstance(mol, pbc_gto.Cell) and mol.pseudo:
                        if hasattr(mf, 'vpp'):
                            # total E_ne from kmesh calculation
                            res['nuc_att_loc'] += _trace(nuc[select], np.sum(rdm1_tot, axis=0)[select], scaling = 1.)
                        else:
                            sub_nuc_tot, sub_nuc_vloc, sub_nuc_vnl = sub_nuc
                            res['nuc_att_glob'] += _trace(sub_nuc_tot[atom_idx], np.sum(rdm1_tot, axis=0), scaling = .5)
                            res['nuc_att_loc'] += _trace(nuc[select], np.sum(rdm1_tot, axis=0)[select], scaling = .5)
                            # term from the local part of the pp
                            res['nuc_att_vloc_glob'] += _trace(sub_nuc_vloc[atom_idx], np.sum(rdm1_tot, axis=0), scaling = .5)
                            res['nuc_att_vloc_loc'] += _trace(np.sum(sub_nuc_vloc, axis=0)[select], np.sum(rdm1_tot, axis=0)[select], scaling = .5) 
                            # term from the nonlocal part of the pp
                            res['nuc_att_vnlc_glob'] += _trace(sub_nuc_vnl[atom_idx], np.sum(rdm1_tot, axis=0), scaling = .5)
                            res['nuc_att_vnlc_loc'] += _trace(np.sum(sub_nuc_vnl, axis=0)[select], np.sum(rdm1_tot, axis=0)[select], scaling = .5) 
                    else:
                        if hasattr(mf, 'vpp'):
                            # total E_ne from kmesh calculation
                            res['nuc_att_loc'] += _trace(nuc[select], np.sum(rdm1_tot, axis=0)[select], scaling = 1.)
                        else:
                            res['nuc_att_glob'] += _trace(sub_nuc[atom_idx], np.sum(rdm1_tot, axis=0), scaling = .5)
                            res['nuc_att_loc'] += _trace(nuc[select], np.sum(rdm1_tot, axis=0)[select], scaling = .5)
                    #
=======
                        res[CompKeys.coul] += _trace(np.sum(vj, axis=0)[select], rdm1_tot[i][select], scaling = .5)
                        res[CompKeys.exch] -= _trace(vk[i][select], rdm1_tot[i][select], scaling = .5)
                    res[CompKeys.kin] = _trace(kin[select], np.sum(rdm1_tot, axis=0)[select])
                    res[CompKeys.nuc_att_glob] = _trace(sub_nuc[atom_idx], np.sum(rdm1_tot, axis=0), scaling = .5)
                    res[CompKeys.nuc_att_loc] = _trace(nuc[select], np.sum(rdm1_tot, axis=0)[select], scaling = .5)
>>>>>>> 1b1bfe10
                    if mm_pot is not None:
                        res[CompKeys.solvent] = _trace(mm_pot[select], np.sum(rdm1_tot, axis=0)[select])
                    if e_solvent is not None:
                        res[CompKeys.solvent] = e_solvent[atom_idx]
                    # additional xc energy contribution
                    if dft_calc:
                        # atom-specific rho
                        rho_atom = _make_rho_interm2(c0_tot[:, select], \
                                                     c1_tot if c1_tot is None else c1_tot[:, :, select], \
                                                     ao_value[:, :, select], xc_type)
                        # energy from individual atoms
                        res[CompKeys.xc] = _e_xc(eps_xc, grid_weights, rho_atom)
                        # nlc (vv10)
                        if eps_xc_nlc is not None:
                            rho_atom_vv10 = _make_rho_interm2(c0_vv10[:, select], \
                                                              c1_vv10 if c1_vv10 is None else c1_vv10[:, :, select], \
                                                              ao_value_nlc[:, :, select], 'GGA')
                            res[CompKeys.xc] += _e_xc(eps_xc_nlc, grid_weights_nlc, rho_atom_vv10)
                elif prop_type == 'dipole':
                    res[CompKeys.el] = -_trace(ao_dip[:, select], np.sum(rdm1_tot, axis=0)[select])
                # sum up electronic contributions
                if prop_type == 'energy':
<<<<<<< HEAD
                    for comp_key in COMP_KEYS_noel:
                        res['el'] += res[comp_key]
=======
                    res[CompKeys.el] = sum(res.values())
>>>>>>> 1b1bfe10
                return res

        def prop_orb(spin_idx: int, orb_idx: int) -> Dict[str, Any]:
                """
                this function returns bond-wise energy/dipole contributions
                """
                # init res
<<<<<<< HEAD
                if prop_type == 'energy':
                    res = {comp_key: 0. for comp_key in COMP_KEYS_nostruct}
                else:
                    res = {}
=======
                res = {}
>>>>>>> 1b1bfe10
                # get orbital(s)
                orb = mo_coeff[spin_idx][:, orb_idx].reshape(mo_coeff[spin_idx].shape[0], -1)
                # orbital-specific rdm1
                rdm1_orb = make_rdm1(orb, mo_occ[spin_idx][orb_idx])
                # total energy or dipole moment associated with given spin-orbital
                if prop_type == 'energy':
                    res[CompKeys.coul] = _trace(np.sum(vj, axis=0), rdm1_orb, scaling = .5)
                    res[CompKeys.exch] = -_trace(vk[spin_idx], rdm1_orb, scaling = .5)
                    res[CompKeys.kin] = _trace(kin, rdm1_orb)
                    res[CompKeys.nuc_att] = _trace(nuc, rdm1_orb)
                    if mm_pot is not None:
                        res[CompKeys.solvent] = _trace(mm_pot, rdm1_orb)
                    # additional xc energy contribution
                    if dft_calc:
                        # orbital-specific rho
                        _, _, rho_orb = _make_rho(ao_value, rdm1_orb, xc_type)
                        # xc energy from individual orbitals
                        res[CompKeys.xc] = _e_xc(eps_xc, grid_weights, rho_orb)
                        # nlc (vv10)
                        if eps_xc_nlc is not None:
                            _, _, rho_orb_vv10 = _make_rho(ao_value_nlc, rdm1_orb, 'GGA')
                            res[CompKeys.xc] += _e_xc(eps_xc_nlc, grid_weights_nlc, rho_orb_vv10)
                elif prop_type == 'dipole':
                    res[CompKeys.el] = -_trace(ao_dip, rdm1_orb)
                # sum up electronic contributions
                if prop_type == 'energy':
<<<<<<< HEAD
                    for comp_key in COMP_KEYS_noel:
                        res['el'] += res[comp_key]
=======
                    res[CompKeys.el] = sum(res.values())
>>>>>>> 1b1bfe10
                return res

        # perform decomposition
        if part in ['atoms', 'eda']:
<<<<<<< HEAD
            # init atom-specific energy or dipole arrays
            if prop_type == 'energy':
                prop = {comp_key: np.zeros(pmol.natm, dtype=np.float64) for comp_key in COMP_KEYS}
            elif prop_type == 'dipole':
                prop = {comp_key: np.zeros([pmol.natm, 3], dtype=np.float64) for comp_key in COMP_KEYS_elstruct}
=======
>>>>>>> 1b1bfe10
            # domain
            domain = np.arange(pmol.natm)
            # execute kernel
            res = list(map(prop_atom if part == 'atoms' else prop_eda, domain)) # type: ignore
            # init atom-specific energy or dipole arrays
            if prop_type == 'energy':
                prop = {comp_key: np.zeros(pmol.natm, dtype=np.float64) for comp_key in res[0].keys()}
            elif prop_type == 'dipole':
                prop = {comp_key: np.zeros([pmol.natm, 3], dtype=np.float64) for comp_key in res[0].keys()}
            # collect results
            for k, r in enumerate(res):
                for key, val in r.items():
                    prop[key][k] = val
            if not ndo:
                prop[CompKeys.struct] = prop_nuc_rep
            return {**prop, CompKeys.charge_atom: charge_atom}
        else: # orbs
<<<<<<< HEAD
            # init orbital-specific energy or dipole array
            if prop_type == 'energy':
                prop = {comp_key: [np.zeros(alpha.size), np.zeros(beta.size)] for comp_key in COMP_KEYS_nostruct}
            elif prop_type == 'dipole':
                prop = {comp_key: [np.zeros([alpha.size, 3], dtype=np.float64), np.zeros([beta.size, 3], dtype=np.float64)] for comp_key in COMP_KEYS}
=======
>>>>>>> 1b1bfe10
            # domain
            domain = np.array([(i, j) for i, orbs in enumerate((alpha, beta)) for j in orbs])
            # execute kernel
            res = list(starmap(prop_orb, domain)) # type: ignore
            # init orbital-specific energy or dipole array
            if prop_type == 'energy':
                prop = {comp_key: [np.zeros(alpha.size), np.zeros(beta.size)] for comp_key in res[0].keys()}
            elif prop_type == 'dipole':
                prop = {comp_key: [np.zeros([alpha.size, 3], dtype=np.float64), \
                                   np.zeros([beta.size, 3], dtype=np.float64)] for comp_key in res[0].keys()}
            # collect results
            for k, r in enumerate(res):
                for key, val in r.items():
                    prop[key][domain[k, 0]][domain[k, 1]] = val
            if ndo:
                prop[CompKeys.struct] = np.zeros_like(prop_nuc_rep)
            else:
                prop[CompKeys.struct] = prop_nuc_rep
            return {**prop, CompKeys.mo_occ: mo_occ, CompKeys.orbsym: orbsym(mol, mo_coeff)}


def _e_nuc(mol: gto.Mole, mm_mol: Union[None, gto.Mole]) -> np.ndarray:
        """
        this function returns the nuclear repulsion energy
        """
        # coordinates and charges of nuclei
        coords = mol.atom_coords()
        charges = mol.atom_charges()
        # internuclear distances (with self-repulsion removed)
        dist = gto.inter_distance(mol)
        dist[np.diag_indices_from(dist)] = 1e200
        e_nuc = contract('i,ij,j->i', charges, 1. / dist, charges) * .5
        # possible interaction with mm sites
        if mm_mol is not None:
            mm_coords = mm_mol.atom_coords()
            mm_charges = mm_mol.atom_charges()
            for j in range(mol.natm):
                q2, r2 = charges[j], coords[j]
                r = lib.norm(r2 - mm_coords, axis=1)
                e_nuc[j] += q2 * np.sum(mm_charges / r)
        return e_nuc


def _dip_nuc(mol: gto.Mole, atom_charges: np.ndarray, gauge_origin: np.ndarray) -> np.ndarray:
        """
        this function returns the nuclear contribution to the molecular dipole moment
        """
        # coordinates and formal/actual charges of nuclei
        coords = mol.atom_coords()
        form_charges = mol.atom_charges()
        act_charges = form_charges - atom_charges
        return contract('i,ix->ix', form_charges, coords) - contract('i,x->ix', act_charges, gauge_origin)


def _h_core(mol: Union[gto.Mole, pbc_gto.Cell], mm_mol: Union[None, gto.Mole], \
            mf: Union[scf.hf.SCF, dft.rks.KohnShamDFT, pbc_scf.RHF]) -> \
            Tuple[np.ndarray, np.ndarray, np.ndarray, Union[None, np.ndarray]]:
        """
        this function returns the components of the core hamiltonian
        """
        if (isinstance(mol, pbc_gto.Cell) and isinstance(mf, pbc_scf.hf.RHF)):
            # kinetic integrals
            kin = mol.pbc_intor('int1e_kin')
            mydf = mf.with_df
            # individual atomic potentials
            if mol.pseudo:
                if hasattr(mf, 'vpp'):
                    # total E_ne from kmesh calculation
                    nuc = mf.vpp
                    sub_nuc = np.zeros(np.shape(nuc), dtype=nuc.dtype)
                else:
                    if isinstance(mydf, pbc_df.df.DF):
                        sub_nuc_tot, sub_nuc_vloc, sub_nuc_vnl = get_pp_atomic_df(mydf, kpts=np.zeros(3))
                        sub_nuc = (sub_nuc_tot, sub_nuc_vloc, sub_nuc_vnl)
                        # total nuclear potential
                        nuc = np.sum(sub_nuc_tot, axis=0)
                    elif isinstance(mydf, pbc_df.fft.FFTDF):
                        sub_nuc_tot, sub_nuc_vloc, sub_nuc_vnl = get_pp_atomic_fftdf(mydf, kpts=np.zeros(3))
                        sub_nuc = (sub_nuc_tot, sub_nuc_vloc, sub_nuc_vnl)
                        # total nuclear potential
                        nuc = np.sum(sub_nuc_tot, axis=0)
                    else:
                        raise NotImplementedError('Decodense code for %s object is not implemented yet. ', mydf)
            else:
                if isinstance(mydf, pbc_df.df.DF):
                    sub_nuc = get_nuc_atomic_df(mydf, kpts=np.zeros(3)) 
                    # total nuclear potential
                    nuc = np.sum(sub_nuc, axis=0)
                elif isinstance(mydf, pbc_df.fft.FFTDF):
                    sub_nuc = get_nuc_atomic_fftdf(mydf, kpts=np.zeros(3)) 
                    # total nuclear potential
                    nuc = np.sum(sub_nuc, axis=0)
                else:
                    raise NotImplementedError('Decodense code for %s object is not implemented yet. ', mydf)
        else:
            # kinetic integrals
            kin = mol.intor_symmetric('int1e_kin')
            # coordinates and charges of nuclei
            coords = mol.atom_coords()
            charges = mol.atom_charges()
            # individual atomic potentials
            sub_nuc = np.zeros([mol.natm, mol.nao_nr(), mol.nao_nr()], dtype=np.float64)
            for k in range(mol.natm):
                with mol.with_rinv_origin(coords[k]):
                    sub_nuc[k] = -1. * mol.intor('int1e_rinv') * charges[k]
            # total nuclear potential
            nuc = np.sum(sub_nuc, axis=0)
        # possible mm potential
        if mm_mol is not None:
            mm_pot = _mm_pot(mol, mm_mol)
        else:
            mm_pot = None
        return kin, nuc, sub_nuc, mm_pot


def _mm_pot(mol: gto.Mole, mm_mol: gto.Mole) -> np.ndarray:
        """
        this function returns the full mm potential
        (adapted from: qmmm/itrf.py:get_hcore() in PySCF)
        """
        # settings
        coords = mm_mol.atom_coords()
        charges = mm_mol.atom_charges()
        blksize = BLKSIZE
        # integrals
        intor = 'int3c2e_cart' if mol.cart else 'int3c2e_sph'
        cintopt = gto.moleintor.make_cintopt(mol._atm, mol._bas,
                                             mol._env, intor)
        # compute interaction potential
        mm_pot = 0
        for i0, i1 in lib.prange(0, charges.size, blksize):
            fakemol = gto.fakemol_for_charges(coords[i0:i1])
            j3c = df.incore.aux_e2(mol, fakemol, intor=intor,
                                   aosym='s2ij', cintopt=cintopt)
            mm_pot += np.einsum('xk,k->x', j3c, -charges[i0:i1])
        mm_pot = lib.unpack_tril(mm_pot)
        return mm_pot


def _solvent(mol: gto.Mole, rdm1: np.ndarray, \
             solvent_model: solvent.ddcosmo.DDCOSMO) -> np.ndarray:
        """
        this function return atom-specific PCM/COSMO contributions
        (adapted from: solvent/ddcosmo.py:_get_vind() in PySCF)
        """
        # settings
        r_vdw      = solvent_model._intermediates['r_vdw'     ]
        ylm_1sph   = solvent_model._intermediates['ylm_1sph'  ]
        ui         = solvent_model._intermediates['ui'        ]
        Lmat       = solvent_model._intermediates['Lmat'      ]
        cached_pol = solvent_model._intermediates['cached_pol']
        dielectric = solvent_model.eps
        f_epsilon = (dielectric - 1.) / dielectric if dielectric > 0. else 1.
        # electrostatic potential
        phi = solvent.ddcosmo.make_phi(solvent_model, rdm1, r_vdw, ui, ylm_1sph)
        # X and psi (cf. https://github.com/filippolipparini/ddPCM/blob/master/reference.pdf)
        Xvec = np.linalg.solve(Lmat, phi.ravel()).reshape(mol.natm,-1)
        psi  = solvent.ddcosmo.make_psi_vmat(solvent_model, rdm1, r_vdw, \
                                             ui, ylm_1sph, cached_pol, Xvec, Lmat)[0]
        return .5 * f_epsilon * np.einsum('jx,jx->j', psi, Xvec)


def _xc_ao_deriv(xc_func: str) -> Tuple[str, int]:
        """
        this function returns the type of xc functional and the level of ao derivatives needed
        """
        xc_type = dft.libxc.xc_type(xc_func)
        if xc_type == 'LDA':
            ao_deriv = 0
        elif xc_type in ['GGA', 'NLC']:
            ao_deriv = 1
        elif xc_type == 'MGGA':
            ao_deriv = 2
        return xc_type, ao_deriv


def _make_rho_interm1(ao_value: np.ndarray, \
                      rdm1: np.ndarray, xc_type: str) -> Tuple[np.ndarray, Union[None, np.ndarray]]:
        """
        this function returns the rho intermediates (c0, c1) needed in _make_rho()
        (adpated from: dft/numint.py:eval_rho() in PySCF)
        """
        # determine dimensions based on xctype
        xctype = xc_type.upper()
        if xctype == 'LDA' or xctype == 'HF':
            ngrids, nao = ao_value.shape
        else:
            ngrids, nao = ao_value[0].shape
        # compute rho intermediate based on xctype
        if xctype == 'LDA' or xctype == 'HF':
            c0 = contract('ik,kj->ij', ao_value, rdm1)
            c1 = None
        elif xctype in ('GGA', 'NLC'):
            c0 = contract('ik,kj->ij', ao_value[0], rdm1)
            c1 = None
        else: # meta-GGA
            c0 = contract('ik,kj->ij', ao_value[0], rdm1)
            c1 = np.empty((3, ngrids, nao), dtype=np.float64)
            for i in range(1, 4):
                c1[i-1] = contract('ik,jk->ij', ao_value[i], rdm1)
        return c0, c1


def _make_rho_interm2(c0: np.ndarray, c1: np.ndarray, \
                      ao_value: np.ndarray, xc_type: str) -> np.ndarray:
        """
        this function returns rho from intermediates (c0, c1)
        (adpated from: dft/numint.py:eval_rho() in PySCF)
        """
        # determine dimensions based on xctype
        xctype = xc_type.upper()
        if xctype == 'LDA' or xctype == 'HF':
            ngrids = ao_value.shape[0]
        else:
            ngrids = ao_value[0].shape[0]
        # compute rho intermediate based on xctype
        if xctype == 'LDA' or xctype == 'HF':
            rho = contract('pi,pi->p', ao_value, c0)
        elif xctype in ('GGA', 'NLC'):
            rho = np.empty((4, ngrids), dtype=np.float64)
            rho[0] = contract('pi,pi->p', c0, ao_value[0])
            for i in range(1, 4):
                rho[i] = contract('pi,pi->p', c0, ao_value[i]) * 2.
        else: # meta-GGA
            rho = np.empty((6, ngrids), dtype=np.float64)
            rho[0] = contract('pi,pi->p', ao_value[0], c0)
            rho[5] = 0.
            for i in range(1, 4):
                rho[i] = contract('pi,pi->p', c0, ao_value[i]) * 2.
                rho[5] += contract('pi,pi->p', c1[i-1], ao_value[i])
            XX, YY, ZZ = 4, 7, 9
            ao_value_2 = ao_value[XX] + ao_value[YY] + ao_value[ZZ]
            rho[4] = contract('pi,pi->p', c0, ao_value_2)
            rho[4] += rho[5]
            rho[4] *= 2.
            rho[5] *= .5
        return rho


def _make_rho(ao_value: np.ndarray, rdm1: np.ndarray, \
              xc_type: str) -> Tuple[np.ndarray, np.ndarray, np.ndarray]:
        """
        this function returns important dft intermediates, e.g., energy density, grid weights, etc.
        """
        # rho corresponding to given 1-RDM
        if rdm1.ndim == 2:
            c0, c1 = _make_rho_interm1(ao_value, rdm1, xc_type)
            rho = _make_rho_interm2(c0, c1, ao_value, xc_type)
        else:
            if np.allclose(rdm1[0], rdm1[1]):
                c0, c1 = _make_rho_interm1(ao_value, rdm1[0] * 2., xc_type)
                rho = _make_rho_interm2(c0, c1, ao_value, xc_type)
            else:
                c0, c1 = zip(_make_rho_interm1(ao_value, rdm1[0], xc_type), \
                             _make_rho_interm1(ao_value, rdm1[1], xc_type))
                rho = (_make_rho_interm2(c0[0], c1[0], ao_value, xc_type), \
                       _make_rho_interm2(c0[1], c1[1], ao_value, xc_type))
                c0 = np.sum(c0, axis=0)
                if c1[0] is not None:
                    c1 = np.sum(c1, axis=0)
                else:
                    c1 = None
        return c0, c1, rho


def _vk_dft(mol: gto.Mole, mf: dft.rks.KohnShamDFT, \
            xc_func: str, rdm1: np.ndarray, vk: np.ndarray, vj: np.ndarray) -> np.ndarray:
        """
        this function returns the appropriate dft exchange operator
        """
        # range-separated and exact exchange parameters
        ks_omega, ks_alpha, ks_hyb = mf._numint.rsh_and_hybrid_coeff(xc_func)
        # if hybrid func: compute vk    
        if abs(ks_hyb) > 1e-10: 
            if hasattr(mf, 'vk'):
                # vk from kmesh calculation
                vk = copy.copy(mf.vk)
            else:
                warnings.warn('Computing exact exchange integrals for a supercell. Check if ao integrals from kmf object can be reused instead. ')
                _, vk = mf.get_jk(mol=mol, dm=rdm1, with_j=False)
            # scale amount of exact exchange
            vk *= ks_hyb
        else:
            vk = np.zeros(np.shape(vj), dtype=vj.dtype)
        # range separated coulomb operator
        if abs(ks_omega) > 1e-10:
            vk_lr = mf.get_k(mol, rdm1, omega=ks_omega)
            vk_lr *= (ks_alpha - ks_hyb)
            vk += vk_lr
        return vk


def _ao_val(mol: gto.Mole, grids_coords: np.ndarray, ao_deriv: int) -> np.ndarray:
        """
        this function returns ao function values on the given grid
        """
        if not isinstance(mol, pbc_gto.Cell): 
            return numint.eval_ao(mol, grids_coords, deriv=ao_deriv)
        else:
            return pbc_numint.eval_ao(mol, grids_coords, deriv=ao_deriv)


def _trace(op: np.ndarray, rdm1: np.ndarray, scaling: float = 1.) -> Union[float, np.ndarray]:
        """
        this function returns the trace between an operator and an rdm1
        """
        if op.ndim == 2:
            return contract('ij,ij', op, rdm1) * scaling
        else:
            return contract('xij,ij->x', op, rdm1) * scaling


def _e_xc(eps_xc: np.ndarray, grid_weights: np.ndarray, rho: np.ndarray) -> float:
        """
        this function returns a contribution to the exchange-correlation energy from given rmd1 (via rho)
        """
        return contract('i,i,i->', eps_xc, rho if rho.ndim == 1 else rho[0], grid_weights)

<|MERGE_RESOLUTION|>--- conflicted
+++ resolved
@@ -13,15 +13,12 @@
 import copy
 import warnings
 import numpy as np
-<<<<<<< HEAD
-import pyscf.lib
-=======
->>>>>>> 1b1bfe10
 from itertools import starmap
 from pyscf import gto, scf, dft, df, lo, lib, solvent
 from pyscf import tools as pyscf_tools
 from pyscf.dft import numint
 from pyscf.pbc import df as pbc_df
+from pyscf.pbc import dft as pbc_dft
 from pyscf.pbc import gto as pbc_gto  
 from pyscf.pbc import scf as pbc_scf 
 from pyscf.pbc.dft import numint as pbc_numint
@@ -33,14 +30,6 @@
 
 # block size in _mm_pot()
 BLKSIZE = 200
-
-# shortened key arrays to skip (or only compute) some prop (el, struct)
-# assumes that struct comes after el in COMP_KEYS
-struct_idx = COMP_KEYS.index('struct')
-el_idx = COMP_KEYS.index('el')
-COMP_KEYS_nostruct = COMP_KEYS[:struct_idx] + COMP_KEYS[struct_idx+1:]
-COMP_KEYS_noel = COMP_KEYS[:el_idx] 
-COMP_KEYS_elstruct = COMP_KEYS[el_idx:struct_idx+1]
 
 def prop_tot(mol: Union[gto.Mole, pbc_gto.Cell], mf: Union[scf.hf.SCF, dft.rks.KohnShamDFT, \
              pbc_scf.hf.RHF, pbc_dft.rks.RKS], \
@@ -54,6 +43,12 @@
         global prop_atom
         global prop_eda
         global prop_orb
+
+        # restricted reference
+        if mo_occ[0].size == mo_occ[1].size:
+            restrict = np.allclose(mo_coeff[0], mo_coeff[1]) and np.allclose(mo_occ[0], mo_occ[1])
+        else:
+            restrict = False
 
         # dft logical
         dft_calc = isinstance(mf, dft.rks.KohnShamDFT)
@@ -108,15 +103,20 @@
         # core hamiltonian
         kin, nuc, sub_nuc, mm_pot = _h_core(mol, mm_mol, mf)
         # fock potential
-        if dft_calc:
-            if hasattr(mf, 'vj'):
-                vj = mf.vj
-                vk = None
+        if hasattr(mf, 'vj'):
+            vj = copy.copy(mf.vj)
+            if hasattr(mf, 'vk'):
+                vk = copy.copy(mf.vk)
             else:
-                warnings.warn('Computing Coulomb integrals for a supercell. Check if ao integrals from kmf object can be reused instead. ')
-                vj, vk = mf.get_jk(mol=mol, dm=rdm1_eff, with_k=False)
-        else:
-            vj, vk = mf.get_jk(mol=mol, dm=rdm1_eff)
+                if restrict:
+                    _, vk = mf.get_jk(mol=mol, with_j=False, with_k=not dft_calc)
+                else:
+                    _, vk = mf.get_jk(mol=mol, dm=rdm1_eff, with_j=False, with_k=not dft_calc)
+        else:
+            if restrict:
+                vj, vk = mf.get_jk(mol=mol, with_k=not dft_calc)
+            else:
+                vj, vk = mf.get_jk(mol=mol, dm=rdm1_eff, with_k=not dft_calc)
 
         # calculate xc energy density
         if dft_calc:
@@ -172,7 +172,7 @@
                 # atom-specific rdm1
                 rdm1_atom = np.zeros_like(rdm1_tot)
                 # loop over spins
-                if prop_type == 'energy':
+                if prop_type == 'energy' and not restrict:
                     res[CompKeys.coul] = 0.
                     res[CompKeys.exch] = 0.
                 for i, spin_mo in enumerate((alpha, beta)):
@@ -185,47 +185,24 @@
                         # weighted contribution to rdm1_atom
                         rdm1_atom[i] += rdm1_orb * weights[i][m][atom_idx] / np.sum(weights[i][m])
                     # coulumb & exchange energy associated with given atom
-                    if prop_type == 'energy':
-<<<<<<< HEAD
-                        if not hasattr(mf, 'vj'):
-                            res['coul'] += _trace(np.sum(vj, axis=0), rdm1_atom[i], scaling = .5)
-                            res['exch'] -= _trace(vk[i], rdm1_atom[i], scaling = .5)
-                # common energy contributions associated with given atom
-                if prop_type == 'energy':
-                    res['kin'] += _trace(kin, np.sum(rdm1_atom, axis=0))
-                    if hasattr(mf, 'vj') and isinstance(mol, pbc_gto.Cell):
-                        res['coul'] += _trace(vj, np.sum(rdm1_atom, axis=0), scaling = .5)
-                        res['exch'] -= _trace(vk, np.sum(rdm1_atom, axis=0), scaling = .25)
-                    if isinstance(mol, pbc_gto.Cell) and mol.pseudo:
-                        if hasattr(mf, 'vpp'):
-                            # total E_ne from kmesh calculation
-                            res['nuc_att_loc'] += _trace(nuc, np.sum(rdm1_atom, axis=0), scaling = 1.)
-                        else:
-                            sub_nuc_tot, sub_nuc_vloc, sub_nuc_vnl = sub_nuc
-                            res['nuc_att_glob'] += _trace(sub_nuc_tot[atom_idx], np.sum(rdm1_tot, axis=0), scaling = .5)
-                            res['nuc_att_loc'] += _trace(nuc, np.sum(rdm1_atom, axis=0), scaling = .5)
-                            # term from the local part of the pp
-                            res['nuc_att_vloc_glob'] += _trace(sub_nuc_vloc[atom_idx], np.sum(rdm1_tot, axis=0), scaling = .5)
-                            res['nuc_att_vloc_loc'] += _trace(np.sum(sub_nuc_vloc, axis=0), np.sum(rdm1_atom, axis=0), scaling = .5)
-                            # term from the nonlocal part of the pp
-                            res['nuc_att_vnlc_glob'] += _trace(sub_nuc_vnl[atom_idx], np.sum(rdm1_tot, axis=0), scaling = .5)
-                            res['nuc_att_vnlc_loc'] += _trace(np.sum(sub_nuc_vnl, axis=0), np.sum(rdm1_atom, axis=0), scaling = .5)
-                    else:
-                        if hasattr(mf, 'vpp'):
-                            # total E_ne from kmesh calculation
-                            res['nuc_att_loc'] += _trace(nuc, np.sum(rdm1_atom, axis=0), scaling = 1.)
-                        else:
-                            res['nuc_att_glob'] += _trace(sub_nuc[atom_idx], np.sum(rdm1_tot, axis=0), scaling = .5)
-                            res['nuc_att_loc'] += _trace(nuc, np.sum(rdm1_atom, axis=0), scaling = .5)
-=======
+                    if prop_type == 'energy' and not restrict:
                         res[CompKeys.coul] += _trace(np.sum(vj, axis=0), rdm1_atom[i], scaling = .5)
                         res[CompKeys.exch] -= _trace(vk[i], rdm1_atom[i], scaling = .5)
                 # common energy contributions associated with given atom
                 if prop_type == 'energy':
+                    if restrict:
+                        res[CompKeys.coul] = _trace(vj, np.sum(rdm1_atom, axis=0), scaling = .5)
+                        res[CompKeys.exch] = -_trace(vk, np.sum(rdm1_atom, axis=0), scaling = .25)
                     res[CompKeys.kin] = _trace(kin, np.sum(rdm1_atom, axis=0))
-                    res[CompKeys.nuc_att_glob] = _trace(sub_nuc[atom_idx], np.sum(rdm1_tot, axis=0), scaling = .5)
-                    res[CompKeys.nuc_att_loc] = _trace(nuc, np.sum(rdm1_atom, axis=0), scaling = .5)
->>>>>>> 1b1bfe10
+                    if not mol.has_ecp():
+                        res[CompKeys.nuc_att_loc] = _trace(nuc, np.sum(rdm1_atom, axis=0), scaling = .5)
+                        res[CompKeys.nuc_att_glob] = _trace(sub_nuc[atom_idx], np.sum(rdm1_tot, axis=0), scaling = .5)
+                    else:
+                        sub_nuc_vloc, sub_nuc_vnl = sub_nuc
+                        res[CompKeys.nuc_att_vloc_glob] = _trace(sub_nuc_vloc[atom_idx], np.sum(rdm1_tot, axis=0), scaling = .5)
+                        res[CompKeys.nuc_att_vloc_loc] = _trace(np.sum(sub_nuc_vloc, axis=0), np.sum(rdm1_atom, axis=0), scaling = .5)
+                        res[CompKeys.nuc_att_vnlc_glob] = _trace(sub_nuc_vnl[atom_idx], np.sum(rdm1_tot, axis=0), scaling = .5)
+                        res[CompKeys.nuc_att_vnlc_loc] = _trace(np.sum(sub_nuc_vnl, axis=0), np.sum(rdm1_atom, axis=0), scaling = .5)
                     if mm_pot is not None:
                         res[CompKeys.solvent] = _trace(mm_pot, np.sum(rdm1_atom, axis=0))
                     if e_solvent is not None:
@@ -244,12 +221,7 @@
                     res[CompKeys.el] = -_trace(ao_dip, np.sum(rdm1_atom, axis=0))
                 # sum up electronic contributions
                 if prop_type == 'energy':
-<<<<<<< HEAD
-                    for comp_key in COMP_KEYS_noel:
-                        res['el'] += res[comp_key]
-=======
                     res[CompKeys.el] = sum(res.values())
->>>>>>> 1b1bfe10
                 return res
 
         def prop_eda(atom_idx: int) -> Dict[str, Any]:
@@ -257,60 +229,31 @@
                 this function returns EDA energy/dipole contributions
                 """
                 # init results
-<<<<<<< HEAD
-                if prop_type == 'energy':
-                    res = {comp_key: 0. for comp_key in COMP_KEYS_nostruct}
-                else:
-                    res = {'el': np.zeros(3, dtype=np.float64)}
-=======
                 res = {}
->>>>>>> 1b1bfe10
                 # get AOs on atom k
                 select = np.where([atom[0] == atom_idx for atom in ao_labels])[0]
                 # common energy contributions associated with given atom
                 if prop_type == 'energy':
-                    res[CompKeys.coul] = 0.
-                    res[CompKeys.exch] = 0.
-                    # loop over spins
-                    for i, _ in enumerate((alpha, beta)):
-<<<<<<< HEAD
-                        if not hasattr(mf, 'vj'):
-                            res['coul'] += _trace(np.sum(vj, axis=0)[select], rdm1_tot[i][select], scaling = .5)
-                            res['exch'] -= _trace(vk[i][select], rdm1_tot[i][select], scaling = .5)
-                    if hasattr(mf, 'vj') and isinstance(mol, pbc_gto.Cell):
-                        res['coul'] += _trace(vj[select], np.sum(rdm1_tot, axis=0)[select], scaling = .5)
-                        res['exch'] -= _trace(vk[select], np.sum(rdm1_tot, axis=0)[select], scaling = .25)
-                    res['kin'] += _trace(kin[select], np.sum(rdm1_tot, axis=0)[select])
-                    #
-                    if isinstance(mol, pbc_gto.Cell) and mol.pseudo:
-                        if hasattr(mf, 'vpp'):
-                            # total E_ne from kmesh calculation
-                            res['nuc_att_loc'] += _trace(nuc[select], np.sum(rdm1_tot, axis=0)[select], scaling = 1.)
-                        else:
-                            sub_nuc_tot, sub_nuc_vloc, sub_nuc_vnl = sub_nuc
-                            res['nuc_att_glob'] += _trace(sub_nuc_tot[atom_idx], np.sum(rdm1_tot, axis=0), scaling = .5)
-                            res['nuc_att_loc'] += _trace(nuc[select], np.sum(rdm1_tot, axis=0)[select], scaling = .5)
-                            # term from the local part of the pp
-                            res['nuc_att_vloc_glob'] += _trace(sub_nuc_vloc[atom_idx], np.sum(rdm1_tot, axis=0), scaling = .5)
-                            res['nuc_att_vloc_loc'] += _trace(np.sum(sub_nuc_vloc, axis=0)[select], np.sum(rdm1_tot, axis=0)[select], scaling = .5) 
-                            # term from the nonlocal part of the pp
-                            res['nuc_att_vnlc_glob'] += _trace(sub_nuc_vnl[atom_idx], np.sum(rdm1_tot, axis=0), scaling = .5)
-                            res['nuc_att_vnlc_loc'] += _trace(np.sum(sub_nuc_vnl, axis=0)[select], np.sum(rdm1_tot, axis=0)[select], scaling = .5) 
+                    if restrict:
+                        res[CompKeys.coul] = _trace(vj[select], np.sum(rdm1_tot, axis=0)[select], scaling = .5)
+                        res[CompKeys.exch] = -_trace(vk[select], np.sum(rdm1_tot, axis=0)[select], scaling = .25)
                     else:
-                        if hasattr(mf, 'vpp'):
-                            # total E_ne from kmesh calculation
-                            res['nuc_att_loc'] += _trace(nuc[select], np.sum(rdm1_tot, axis=0)[select], scaling = 1.)
-                        else:
-                            res['nuc_att_glob'] += _trace(sub_nuc[atom_idx], np.sum(rdm1_tot, axis=0), scaling = .5)
-                            res['nuc_att_loc'] += _trace(nuc[select], np.sum(rdm1_tot, axis=0)[select], scaling = .5)
-                    #
-=======
-                        res[CompKeys.coul] += _trace(np.sum(vj, axis=0)[select], rdm1_tot[i][select], scaling = .5)
-                        res[CompKeys.exch] -= _trace(vk[i][select], rdm1_tot[i][select], scaling = .5)
+                        res[CompKeys.coul] = 0.
+                        res[CompKeys.exch] = 0.
+                        # loop over spins
+                        for i, _ in enumerate((alpha, beta)):
+                            res[CompKeys.coul] += _trace(np.sum(vj, axis=0)[select], rdm1_tot[i][select], scaling = .5)
+                            res[CompKeys.exch] -= _trace(vk[i][select], rdm1_tot[i][select], scaling = .5)
                     res[CompKeys.kin] = _trace(kin[select], np.sum(rdm1_tot, axis=0)[select])
-                    res[CompKeys.nuc_att_glob] = _trace(sub_nuc[atom_idx], np.sum(rdm1_tot, axis=0), scaling = .5)
-                    res[CompKeys.nuc_att_loc] = _trace(nuc[select], np.sum(rdm1_tot, axis=0)[select], scaling = .5)
->>>>>>> 1b1bfe10
+                    if not mol.has_ecp():
+                        res[CompKeys.nuc_att_loc] = _trace(nuc[select], np.sum(rdm1_tot, axis=0)[select], scaling = .5)
+                        res[CompKeys.nuc_att_glob] = _trace(sub_nuc[atom_idx], np.sum(rdm1_tot, axis=0), scaling = .5)
+                    else:
+                        sub_nuc_vloc, sub_nuc_vnl = sub_nuc
+                        res[CompKeys.nuc_att_vloc_glob] = _trace(sub_nuc_vloc[atom_idx], np.sum(rdm1_tot, axis=0), scaling = .5)
+                        res[CompKeys.nuc_att_vloc_loc] = _trace(np.sum(sub_nuc_vloc, axis=0)[select], np.sum(rdm1_tot, axis=0)[select], scaling = .5) 
+                        res[CompKeys.nuc_att_vnlc_glob] = _trace(sub_nuc_vnl[atom_idx], np.sum(rdm1_tot, axis=0), scaling = .5)
+                        res[CompKeys.nuc_att_vnlc_loc] = _trace(np.sum(sub_nuc_vnl, axis=0)[select], np.sum(rdm1_tot, axis=0)[select], scaling = .5) 
                     if mm_pot is not None:
                         res[CompKeys.solvent] = _trace(mm_pot[select], np.sum(rdm1_tot, axis=0)[select])
                     if e_solvent is not None:
@@ -333,12 +276,7 @@
                     res[CompKeys.el] = -_trace(ao_dip[:, select], np.sum(rdm1_tot, axis=0)[select])
                 # sum up electronic contributions
                 if prop_type == 'energy':
-<<<<<<< HEAD
-                    for comp_key in COMP_KEYS_noel:
-                        res['el'] += res[comp_key]
-=======
                     res[CompKeys.el] = sum(res.values())
->>>>>>> 1b1bfe10
                 return res
 
         def prop_orb(spin_idx: int, orb_idx: int) -> Dict[str, Any]:
@@ -346,14 +284,7 @@
                 this function returns bond-wise energy/dipole contributions
                 """
                 # init res
-<<<<<<< HEAD
-                if prop_type == 'energy':
-                    res = {comp_key: 0. for comp_key in COMP_KEYS_nostruct}
-                else:
-                    res = {}
-=======
                 res = {}
->>>>>>> 1b1bfe10
                 # get orbital(s)
                 orb = mo_coeff[spin_idx][:, orb_idx].reshape(mo_coeff[spin_idx].shape[0], -1)
                 # orbital-specific rdm1
@@ -380,24 +311,11 @@
                     res[CompKeys.el] = -_trace(ao_dip, rdm1_orb)
                 # sum up electronic contributions
                 if prop_type == 'energy':
-<<<<<<< HEAD
-                    for comp_key in COMP_KEYS_noel:
-                        res['el'] += res[comp_key]
-=======
                     res[CompKeys.el] = sum(res.values())
->>>>>>> 1b1bfe10
                 return res
 
         # perform decomposition
         if part in ['atoms', 'eda']:
-<<<<<<< HEAD
-            # init atom-specific energy or dipole arrays
-            if prop_type == 'energy':
-                prop = {comp_key: np.zeros(pmol.natm, dtype=np.float64) for comp_key in COMP_KEYS}
-            elif prop_type == 'dipole':
-                prop = {comp_key: np.zeros([pmol.natm, 3], dtype=np.float64) for comp_key in COMP_KEYS_elstruct}
-=======
->>>>>>> 1b1bfe10
             # domain
             domain = np.arange(pmol.natm)
             # execute kernel
@@ -415,14 +333,6 @@
                 prop[CompKeys.struct] = prop_nuc_rep
             return {**prop, CompKeys.charge_atom: charge_atom}
         else: # orbs
-<<<<<<< HEAD
-            # init orbital-specific energy or dipole array
-            if prop_type == 'energy':
-                prop = {comp_key: [np.zeros(alpha.size), np.zeros(beta.size)] for comp_key in COMP_KEYS_nostruct}
-            elif prop_type == 'dipole':
-                prop = {comp_key: [np.zeros([alpha.size, 3], dtype=np.float64), np.zeros([beta.size, 3], dtype=np.float64)] for comp_key in COMP_KEYS}
-=======
->>>>>>> 1b1bfe10
             # domain
             domain = np.array([(i, j) for i, orbs in enumerate((alpha, beta)) for j in orbs])
             # execute kernel
@@ -489,23 +399,18 @@
             mydf = mf.with_df
             # individual atomic potentials
             if mol.pseudo:
-                if hasattr(mf, 'vpp'):
-                    # total E_ne from kmesh calculation
-                    nuc = mf.vpp
-                    sub_nuc = np.zeros(np.shape(nuc), dtype=nuc.dtype)
+                if isinstance(mydf, pbc_df.df.DF):
+                    sub_nuc_tot, sub_nuc_vloc, sub_nuc_vnl = get_pp_atomic_df(mydf, kpts=np.zeros(3))
+                    sub_nuc = (sub_nuc_vloc, sub_nuc_vnl)
+                    # total nuclear potential
+                    nuc = np.sum(sub_nuc_tot, axis=0)
+                elif isinstance(mydf, pbc_df.fft.FFTDF):
+                    sub_nuc_tot, sub_nuc_vloc, sub_nuc_vnl = get_pp_atomic_fftdf(mydf, kpts=np.zeros(3))
+                    sub_nuc = (sub_nuc_vloc, sub_nuc_vnl)
+                    # total nuclear potential
+                    nuc = np.sum(sub_nuc_tot, axis=0)
                 else:
-                    if isinstance(mydf, pbc_df.df.DF):
-                        sub_nuc_tot, sub_nuc_vloc, sub_nuc_vnl = get_pp_atomic_df(mydf, kpts=np.zeros(3))
-                        sub_nuc = (sub_nuc_tot, sub_nuc_vloc, sub_nuc_vnl)
-                        # total nuclear potential
-                        nuc = np.sum(sub_nuc_tot, axis=0)
-                    elif isinstance(mydf, pbc_df.fft.FFTDF):
-                        sub_nuc_tot, sub_nuc_vloc, sub_nuc_vnl = get_pp_atomic_fftdf(mydf, kpts=np.zeros(3))
-                        sub_nuc = (sub_nuc_tot, sub_nuc_vloc, sub_nuc_vnl)
-                        # total nuclear potential
-                        nuc = np.sum(sub_nuc_tot, axis=0)
-                    else:
-                        raise NotImplementedError('Decodense code for %s object is not implemented yet. ', mydf)
+                    raise NotImplementedError('Decodense code for %s object is not implemented yet. ', mydf)
             else:
                 if isinstance(mydf, pbc_df.df.DF):
                     sub_nuc = get_nuc_atomic_df(mydf, kpts=np.zeros(3)) 
@@ -697,11 +602,7 @@
         ks_omega, ks_alpha, ks_hyb = mf._numint.rsh_and_hybrid_coeff(xc_func)
         # if hybrid func: compute vk    
         if abs(ks_hyb) > 1e-10: 
-            if hasattr(mf, 'vk'):
-                # vk from kmesh calculation
-                vk = copy.copy(mf.vk)
-            else:
-                warnings.warn('Computing exact exchange integrals for a supercell. Check if ao integrals from kmf object can be reused instead. ')
+            if not hasattr(mf, 'vk'):
                 _, vk = mf.get_jk(mol=mol, dm=rdm1, with_j=False)
             # scale amount of exact exchange
             vk *= ks_hyb
